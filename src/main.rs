--- conflicted
+++ resolved
@@ -76,11 +76,7 @@
 
     let _launchpad = LoopGridLaunchpad::new("Launchpad Mini", vec![
         ChunkMap::new( 
-<<<<<<< HEAD
-            Box::new(devices::VolcaSample::new(output_port.clone())), 
-=======
             Box::new(devices::TR08::new(tr08_port.clone(), 11)), 
->>>>>>> 78ea4ca1
             Coords::new(0, 0), 
             Shape::new(2, 8)
         ),
