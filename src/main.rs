--- conflicted
+++ resolved
@@ -122,10 +122,6 @@
             }
             nts1_clock_output_port.send(&[248]).unwrap();
         }
-<<<<<<< HEAD
-=======
-        // nts1_clock_output_port.send(&[248]).unwrap();
->>>>>>> b1549421
         
         if range.ticked && range.from.ticks() != range.to.ticks() {
             // HACK: straighten out missing sub ticks into separate schedules
