--- conflicted
+++ resolved
@@ -14,15 +14,7 @@
 
 pub struct Twister {
     _midi_input: midi_connection::ThreadReference,
-<<<<<<< HEAD
-    _midi_input_streichfett: midi_connection::ThreadReference,
-    _midi_input_tr6s: midi_connection::ThreadReference,
-    _midi_input_nts1: midi_connection::ThreadReference,
-    // _midi_input_typhon: midi_connection::ThreadReference,
-    tx: mpsc::Sender<TwisterMessage>
-=======
     tx: mpsc::Sender<TwisterMessage>,
->>>>>>> b1549421
 }
 
 #[derive(Debug, Clone, Copy, PartialEq)]
@@ -84,52 +76,6 @@
             }
         });
 
-<<<<<<< HEAD
-        let tx_sf = tx.clone();
-        let streichfett_input = midi_connection::get_input("Streichfett", move |_stamp, message| {
-            if message[0] == 176 {
-                if message[1] == 76 { 
-                    tx_sf.send(TwisterMessage::ControlChange(Control::SynthTone, OutputValue::On(message[2]), EventSource::External)).unwrap();
-                } else if message[1] == 70 { 
-                    tx_sf.send(TwisterMessage::ControlChange(Control::SynthRegistration, OutputValue::On(message[2]), EventSource::External)).unwrap();
-                } else if message[1] == 1 { 
-                    tx_sf.send(TwisterMessage::ControlChange(Control::SynthMod, OutputValue::On(message[2]), EventSource::External)).unwrap();
-                }
-            }
-        });
-
-        let tx_tr6s = tx.clone();
-        let tr6s_input = midi_connection::get_input("TR-6S", move |_stamp, message| {
-            if message[0] == 176 - 1 + drum_channel {
-                if message[1] == 20 { 
-                    tx_tr6s.send(TwisterMessage::ControlChange(Control::KickPitch, OutputValue::On(message[2]), EventSource::External)).unwrap();
-                } else if message[1] == 23 {
-                    tx_tr6s.send(TwisterMessage::ControlChange(Control::KickDecay, OutputValue::On(message[2]), EventSource::External)).unwrap();
-                }
-            }
-        });
-
-        let tx_nts1 = tx.clone();
-        let nts1_input = midi_connection::get_input("NTS-1 digital kit", move |_stamp, message| {
-            if message[0] == 176 {
-                if message[1] == 43 { 
-                    tx_nts1.send(TwisterMessage::ControlChange(Control::ExtFilter, OutputValue::On(message[2]), EventSource::External)).unwrap();
-                }
-            }
-        });
-
-        // let tx_typhon = tx.clone();
-        // let typhon_input = midi_connection::get_input("RK006 PORT 3", move |_stamp, message| {
-        //     println!("typhon {:?}", message);
-        //     if message[0] == 176 {
-        //         if message[1] == 43 { 
-        //             // tx_typhon.send(TwisterMessage::ControlChange(Control::BassFilter, OutputValue::On(message[2]), EventSource::External)).unwrap();
-        //         }
-        //     }
-        // });
-
-=======
->>>>>>> b1549421
         thread::spawn(move || {
             let mut recorder = LoopRecorder::new();
             let mut last_pos = MidiTime::zero();
@@ -170,49 +116,6 @@
                 last_values.insert(Control::ChannelDuck(channel), 64);
             }
 
-<<<<<<< HEAD
-            last_values.insert(Control::LfoRate, 64);
-            last_values.insert(Control::LfoHold, 0);
-            last_values.insert(Control::LfoSkew, 64);
-            last_values.insert(Control::LfoOffset, 64);
-            last_values.insert(Control::DuckRelease, 64);
-
-            last_values.insert(Control::SamplerPitch, 64);
-            last_values.insert(Control::SamplerMod, 64);
-
-            last_values.insert(Control::Cv1, 64);
-            last_values.insert(Control::Cv2, 0);
-            last_values.insert(Control::BassFilterLfoAmount, 64);
-            last_values.insert(Control::ExtFilterLfoAmount, 64);
-            last_values.insert(Control::Cv2LfoAmount, 64);
-
-            last_values.insert(Control::SynthPitch, 64);
-            last_values.insert(Control::SynthTone, 60);
-
-            last_values.insert(Control::ReverbPre, 0);
-            last_values.insert(Control::ReverbFeedback, 0);
-            last_values.insert(Control::ReverbLow, 30);
-            last_values.insert(Control::ReverbHigh, 50);
-
-            last_values.insert(Control::DelayDivider, 115);
-            last_values.insert(Control::DelayFeedback, 64);
-            last_values.insert(Control::DelayLow, 64);
-            last_values.insert(Control::DelayHigh, 64);
-
-            
-            last_values.insert(Control::ChannelFilterFollower(3), 64);
-
-            last_values.insert(Control::KickPitch, 64);
-            last_values.insert(Control::KickDecay, 64);
-            last_values.insert(Control::BassPitch, 64);
-            last_values.insert(Control::BassCutoff, 40);
-            
-            last_values.insert(Control::ExtPitch, 64);
-            last_values.insert(Control::ExtFilter, 60);
-
-            // a wee bit of swing
-=======
->>>>>>> b1549421
             last_values.insert(Control::Swing, 64);
 
             // update display and send all of the start values on load
@@ -542,13 +445,6 @@
 
         Twister {
             _midi_input: input,
-<<<<<<< HEAD
-            _midi_input_streichfett: streichfett_input,
-            _midi_input_tr6s: tr6s_input,
-            _midi_input_nts1: nts1_input,
-            // _midi_input_typhon: typhon_input,
-=======
->>>>>>> b1549421
             tx: tx_clock
         }
     }
